pub mod game;
pub mod handshake;
pub mod login;
pub mod status;

<<<<<<< HEAD
use crate::connect::PacketFlow;
use azalea_buf::{McBufReadable, McBufWritable, Readable, Writable};
use num_derive::FromPrimitive;
use num_traits::FromPrimitive;
use std::io::{Read, Write};
=======
use std::io::{Read, Write};

use crate::{
    connect::PacketFlow,
    mc_buf::{McBufReadable, McBufWritable, Readable, Writable},
};
>>>>>>> 69c47eda

pub const PROTOCOL_VERSION: u32 = 759;

#[derive(Debug, Clone, Copy, PartialEq, Eq, Hash)]
pub enum ConnectionProtocol {
    Handshake = -1,
    Game = 0,
    Status = 1,
    Login = 2,
}

impl ConnectionProtocol {
    pub fn from_i32(i: i32) -> Option<Self> {
        match i {
            -1 => Some(ConnectionProtocol::Handshake),
            0 => Some(ConnectionProtocol::Game),
            1 => Some(ConnectionProtocol::Status),
            2 => Some(ConnectionProtocol::Login),
            _ => None,
        }
    }
}

#[derive(Clone, Debug)]
pub enum Packet {
    Game(game::GamePacket),
    Handshake(handshake::HandshakePacket),
    Login(login::LoginPacket),
    Status(Box<status::StatusPacket>),
}

/// An enum of packets for a certain protocol
pub trait ProtocolPacket
where
    Self: Sized,
{
    fn id(&self) -> u32;

    /// Read a packet by its id, ConnectionProtocol, and flow
    fn read(id: u32, flow: &PacketFlow, buf: &mut impl Read) -> Result<Self, String>;

    fn write(&self, buf: &mut impl Write) -> Result<(), std::io::Error>;
}

impl azalea_buf::McBufReadable for ConnectionProtocol {
    fn read_into(buf: &mut impl Read) -> Result<Self, String> {
        ConnectionProtocol::from_i32(buf.read_varint()?)
            .ok_or_else(|| "Invalid intention".to_string())
    }
}

impl McBufWritable for ConnectionProtocol {
    fn write_into(&self, buf: &mut impl Write) -> Result<(), std::io::Error> {
        buf.write_varint(*self as i32)
    }
}<|MERGE_RESOLUTION|>--- conflicted
+++ resolved
@@ -3,20 +3,11 @@
 pub mod login;
 pub mod status;
 
-<<<<<<< HEAD
 use crate::connect::PacketFlow;
 use azalea_buf::{McBufReadable, McBufWritable, Readable, Writable};
 use num_derive::FromPrimitive;
 use num_traits::FromPrimitive;
 use std::io::{Read, Write};
-=======
-use std::io::{Read, Write};
-
-use crate::{
-    connect::PacketFlow,
-    mc_buf::{McBufReadable, McBufWritable, Readable, Writable},
-};
->>>>>>> 69c47eda
 
 pub const PROTOCOL_VERSION: u32 = 759;
 
