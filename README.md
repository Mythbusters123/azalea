--- conflicted
+++ resolved
@@ -14,19 +14,11 @@
 
 ## Goals
 
-<<<<<<< HEAD
-- Do everything a vanilla client can do
-- Be easy to use
-- Bypass most/all anticheats
-- Support the latest Minecraft version
-- Be fast and memory efficient
-=======
 - Do everything a vanilla client can do.
 - Be easy to use.
 - Bypass most/all anticheats.
 - Support the latest Minecraft version.
 - Be fast and memory efficient.
->>>>>>> ef3cbe27
 
 ## Example code
 
